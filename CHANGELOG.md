## Unreleased

<<<<<<< HEAD
## Enhancements
* Change package name to `geodata` from `atlite`.

## Documentation
=======
## Documentation - 04/04/20
* [`merra2_example_output.md`] Add example guide for generating output for MERRA2.
* [`merra2_configs_and_outputs.md`] Add guide for configs and outputs for MERRA2.
* [`merra2_output_wind.md`] Add guide for wind outputs in MERRA2.
* [`merra2_output_solar.md`] Add starter guide for solar outputs in MERRA2.
* [`merra2.ipynb`] Add jupyter notebook to walk through entire MERRA2 download, cutout, and output process.


## Documentation - 03/28/10
>>>>>>> d0339a3f
* [`Introduction.md`] Add introduction to the package.
* [`tableofcontents.md`] Add list of links to relevant documentation.
* [`packagesetup.md`] Add guide for installing package.
* [`merra2_setup.md`] Add guide for setting up access to merra2 hourly surface flux data.
* [`merra2_download.md`] Add guide for downloading merra2 data.
* [`merra2_createcutout.md`] Add guide for creating cutouts for merra2 data.
* [`era5_setup.md`] Add guide for setting up access to ERA5 data from CDS.<|MERGE_RESOLUTION|>--- conflicted
+++ resolved
@@ -1,11 +1,8 @@
 ## Unreleased
 
-<<<<<<< HEAD
 ## Enhancements
 * Change package name to `geodata` from `atlite`.
 
-## Documentation
-=======
 ## Documentation - 04/04/20
 * [`merra2_example_output.md`] Add example guide for generating output for MERRA2.
 * [`merra2_configs_and_outputs.md`] Add guide for configs and outputs for MERRA2.
@@ -15,7 +12,6 @@
 
 
 ## Documentation - 03/28/10
->>>>>>> d0339a3f
 * [`Introduction.md`] Add introduction to the package.
 * [`tableofcontents.md`] Add list of links to relevant documentation.
 * [`packagesetup.md`] Add guide for installing package.
