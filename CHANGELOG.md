--- conflicted
+++ resolved
@@ -1,6 +1,6 @@
 ## Unreleased
 
-<<<<<<< HEAD
+
 ## Documentation - 04/10/20
 
 ### ERA5
@@ -11,10 +11,7 @@
 
 ### MERRA2
 * [`merra2_outputs.md`] Roll up merra2 output guide files into a single file.
-=======
-## Enhancements
-* Change package name to `geodata` from `atlite`.
->>>>>>> f1dd7643
+
 
 ## Documentation - 04/04/20
 * [`merra2_example_output.md`] Add example guide for generating output for MERRA2.
