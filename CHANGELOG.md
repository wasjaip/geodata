--- conflicted
+++ resolved
@@ -1,17 +1,12 @@
 ## Unreleased
 
 ## datasets/
-<<<<<<< HEAD
 * Removal of `cordex.py`
+* Removal of `ncep.py`
 
 ## geodata/config-default.py
 * Removal of `cordex_dir`
-=======
-* Removal of `ncep.py`
-
-## geodata/config-default.py
 * Removal of `ncep_dir`
->>>>>>> b923ad34
 
 ## dataset.py
 ### get_data()
