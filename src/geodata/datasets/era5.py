--- conflicted
+++ resolved
@@ -1,9 +1,5 @@
 # Copyright 2016-2017 Jonas Hoersch (FIAS), Tom Brown (FIAS), Markus Schlott (FIAS)
-<<<<<<< HEAD
-# Copyright 2022 Xiqiang Liu
-=======
 # Copyright 2022-2023 Xiqiang Liu
->>>>>>> 5d0ba0b3
 
 # This program is free software; you can redistribute it and/or
 # modify it under the terms of the GNU General Public License as
@@ -16,18 +12,7 @@
 # GNU General Public License for more details.
 
 # You should have received a copy of the GNU General Public License
-<<<<<<< HEAD
-# along with this program. If not, see <http://www.gnu.org/licenses/>.
-
-
-"""
-GEODATA
-
-Geospatial Data Collection and "Pre-Analysis" Tools
-"""
-=======
 # along with this program.  If not, see <http://www.gnu.org/licenses/>.
->>>>>>> 5d0ba0b3
 
 import glob
 import logging
