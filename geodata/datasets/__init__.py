--- conflicted
+++ resolved
@@ -1,7 +1,3 @@
 from __future__ import absolute_import
 
-<<<<<<< HEAD
-from . import ncep, era5, sarah, merra2
-=======
-from . import cordex, era5, sarah, merra2
->>>>>>> b923ad34
+from . import era5, sarah, merra2
